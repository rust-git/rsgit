--- conflicted
+++ resolved
@@ -7,11 +7,8 @@
 
 use clap::{crate_version, App, AppSettings, ArgMatches};
 
-<<<<<<< HEAD
+mod find_repo;
 mod hash_object;
-=======
-mod find_repo;
->>>>>>> e65d6467
 mod init;
 
 pub(crate) fn app<'a, 'b>() -> App<'a, 'b> {
@@ -38,7 +35,8 @@
         // the Cli struct through to subcommand imps.
 
         match matches.subcommand() {
-            ("init", Some(init_matches)) => init::run(self, &init_matches),
+            ("hash-object", Some(m)) => hash_object::run(self, &m),
+            ("init", Some(m)) => init::run(self, &m),
             _ => unreachable!(),
             // unreachable: Should have exited out with appropriate help or
             // error message if no subcommand was given.
